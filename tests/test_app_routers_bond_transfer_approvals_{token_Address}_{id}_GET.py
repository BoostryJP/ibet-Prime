"""
Copyright BOOSTRY Co., Ltd.

Licensed under the Apache License, Version 2.0 (the "License");
you may not use this file except in compliance with the License.

You may obtain a copy of the License at
http://www.apache.org/licenses/LICENSE-2.0

Unless required by applicable law or agreed to in writing,
software distributed under the License is distributed on an "AS IS" BASIS,
WITHOUT WARRANTIES OR CONDITIONS OF ANY KIND, either express or implied.

See the License for the specific language governing permissions and
limitations under the License.

SPDX-License-Identifier: Apache-2.0
"""
from datetime import datetime

from pytz import timezone

import config
from app.model.db import (
    Token,
    TokenType,
    IDXTransferApproval
)

local_tz = timezone(config.TZ)


class TestAppRoutersBondTransferApprovalsTokenAddressIdGET:
    # target API endpoint
    base_url = "/bond/transfer_approvals/{}/{}"

    test_transaction_hash = "test_transaction_hash"

    test_issuer_address = "test_issuer_address"
    test_token_address = "test_token_address"
    test_exchange_address = "test_exchange_address"
    test_from_address = "test_from_address"
    test_to_address = "test_to_address"
    test_application_datetime = datetime(year=2019, month=9, day=1)
    test_application_datetime_str = timezone("UTC").localize(test_application_datetime).astimezone(local_tz).isoformat()
    test_application_blocktimestamp = datetime(year=2019, month=9, day=2)
    test_application_blocktimestamp_str = timezone("UTC").localize(test_application_blocktimestamp).astimezone(
        local_tz).isoformat()
    test_approval_datetime = datetime(year=2019, month=9, day=3)
    test_approval_datetime_str = timezone("UTC").localize(test_approval_datetime).astimezone(local_tz).isoformat()
    test_approval_blocktimestamp = datetime(year=2019, month=9, day=4)
    test_approval_blocktimestamp_str = timezone("UTC").localize(test_approval_blocktimestamp).astimezone(
        local_tz).isoformat()

    ###########################################################################
    # Normal Case
    ###########################################################################

    # <Normal_1>
    # unapproved data
    def test_normal_1(self, client, db):
        # prepare data: Token
        _token = Token()
        _token.type = TokenType.IBET_STRAIGHT_BOND
        _token.tx_hash = self.test_transaction_hash
        _token.issuer_address = self.test_issuer_address
        _token.token_address = self.test_token_address
        _token.abi = {}
        db.add(_token)

        id = 10
        _idx_transfer_approval = IDXTransferApproval()
        _idx_transfer_approval.id = id
        _idx_transfer_approval.token_address = self.test_token_address
        _idx_transfer_approval.exchange_address = None
        _idx_transfer_approval.application_id = 100
        _idx_transfer_approval.from_address = self.test_from_address
        _idx_transfer_approval.to_address = self.test_to_address
        _idx_transfer_approval.amount = 200
        _idx_transfer_approval.application_datetime = self.test_application_datetime
        _idx_transfer_approval.application_blocktimestamp = self.test_application_blocktimestamp
        _idx_transfer_approval.approval_datetime = None
        _idx_transfer_approval.approval_blocktimestamp = None
        _idx_transfer_approval.cancelled = None
        _idx_transfer_approval.transfer_approved = None
        db.add(_idx_transfer_approval)

        # request target API
        resp = client.get(
            self.base_url.format(self.test_token_address, id)
        )

        # assertion
        assert resp.status_code == 200
        assert resp.json() == {
            "id": 10,
            "token_address": self.test_token_address,
            "exchange_address": None,
            "application_id": 100,
            "from_address": self.test_from_address,
            "to_address": self.test_to_address,
            "amount": 200,
            "application_datetime": self.test_application_datetime_str,
            "application_blocktimestamp": self.test_application_blocktimestamp_str,
            "approval_datetime": None,
            "approval_blocktimestamp": None,
            "cancelled": False,
            "transfer_approved": False,
<<<<<<< HEAD
            "is_issuer_cancelable": True,
=======
            "status": 0,
>>>>>>> d976fea0
        }

    # <Normal_2>
    # canceled data
    def test_normal_2(self, client, db):
        # prepare data: Token
        _token = Token()
        _token.type = TokenType.IBET_STRAIGHT_BOND
        _token.tx_hash = self.test_transaction_hash
        _token.issuer_address = self.test_issuer_address
        _token.token_address = self.test_token_address
        _token.abi = {}
        db.add(_token)

        id = 10
        _idx_transfer_approval = IDXTransferApproval()
        _idx_transfer_approval.id = id
        _idx_transfer_approval.token_address = self.test_token_address
        _idx_transfer_approval.exchange_address = self.test_exchange_address
        _idx_transfer_approval.application_id = 100
        _idx_transfer_approval.from_address = self.test_from_address
        _idx_transfer_approval.to_address = self.test_to_address
        _idx_transfer_approval.amount = 200
        _idx_transfer_approval.application_datetime = self.test_application_datetime
        _idx_transfer_approval.application_blocktimestamp = self.test_application_blocktimestamp
        _idx_transfer_approval.approval_datetime = None
        _idx_transfer_approval.approval_blocktimestamp = None
        _idx_transfer_approval.cancelled = True
        _idx_transfer_approval.transfer_approved = None
        db.add(_idx_transfer_approval)

        # request target API
        resp = client.get(
            self.base_url.format(self.test_token_address, id)
        )

        # assertion
        assert resp.status_code == 200
        assert resp.json() == {
            "id": 10,
            "token_address": self.test_token_address,
            "exchange_address": self.test_exchange_address,
            "application_id": 100,
            "from_address": self.test_from_address,
            "to_address": self.test_to_address,
            "amount": 200,
            "application_datetime": self.test_application_datetime_str,
            "application_blocktimestamp": self.test_application_blocktimestamp_str,
            "approval_datetime": None,
            "approval_blocktimestamp": None,
            "cancelled": True,
            "transfer_approved": False,
<<<<<<< HEAD
            "is_issuer_cancelable": False,
=======
            "status": 3,
>>>>>>> d976fea0
        }

    # <Normal_3>
    # approved data(no ownership vesting)
    def test_normal_3(self, client, db):
        # prepare data: Token
        _token = Token()
        _token.type = TokenType.IBET_STRAIGHT_BOND
        _token.tx_hash = self.test_transaction_hash
        _token.issuer_address = self.test_issuer_address
        _token.token_address = self.test_token_address
        _token.abi = {}
        db.add(_token)

        id = 10
        _idx_transfer_approval = IDXTransferApproval()
        _idx_transfer_approval.id = id
        _idx_transfer_approval.token_address = self.test_token_address
        _idx_transfer_approval.exchange_address = self.test_exchange_address
        _idx_transfer_approval.application_id = 100
        _idx_transfer_approval.from_address = self.test_from_address
        _idx_transfer_approval.to_address = self.test_to_address
        _idx_transfer_approval.amount = 200
        _idx_transfer_approval.application_datetime = self.test_application_datetime
        _idx_transfer_approval.application_blocktimestamp = self.test_application_blocktimestamp
        _idx_transfer_approval.approval_datetime = None
        _idx_transfer_approval.approval_blocktimestamp = None
        _idx_transfer_approval.cancelled = None
        _idx_transfer_approval.transfer_approved = True
        db.add(_idx_transfer_approval)

        # request target API
        resp = client.get(
            self.base_url.format(self.test_token_address, id)
        )

        # assertion
        assert resp.status_code == 200
        assert resp.json() == {
            "id": 10,
            "token_address": self.test_token_address,
            "exchange_address": self.test_exchange_address,
            "application_id": 100,
            "from_address": self.test_from_address,
            "to_address": self.test_to_address,
            "amount": 200,
            "application_datetime": self.test_application_datetime_str,
            "application_blocktimestamp": self.test_application_blocktimestamp_str,
            "approval_datetime": None,
            "approval_blocktimestamp": None,
            "cancelled": False,
            "transfer_approved": True,
<<<<<<< HEAD
            "is_issuer_cancelable": False,
=======
            "status": 1,
>>>>>>> d976fea0
        }

    # <Normal_4>
    # approved data
    def test_normal_4(self, client, db):
        # prepare data: Token
        _token = Token()
        _token.type = TokenType.IBET_STRAIGHT_BOND
        _token.tx_hash = self.test_transaction_hash
        _token.issuer_address = self.test_issuer_address
        _token.token_address = self.test_token_address
        _token.abi = {}
        db.add(_token)

        id = 10
        _idx_transfer_approval = IDXTransferApproval()
        _idx_transfer_approval.id = id
        _idx_transfer_approval.token_address = self.test_token_address
        _idx_transfer_approval.exchange_address = self.test_exchange_address
        _idx_transfer_approval.application_id = 100
        _idx_transfer_approval.from_address = self.test_from_address
        _idx_transfer_approval.to_address = self.test_to_address
        _idx_transfer_approval.amount = 200
        _idx_transfer_approval.application_datetime = self.test_application_datetime
        _idx_transfer_approval.application_blocktimestamp = self.test_application_blocktimestamp
        _idx_transfer_approval.approval_datetime = self.test_approval_datetime
        _idx_transfer_approval.approval_blocktimestamp = self.test_approval_blocktimestamp
        _idx_transfer_approval.cancelled = None
        _idx_transfer_approval.transfer_approved = True
        db.add(_idx_transfer_approval)

        # request target API
        resp = client.get(
            self.base_url.format(self.test_token_address, id)
        )

        # assertion
        assert resp.status_code == 200
        assert resp.json() == {
            "id": 10,
            "token_address": self.test_token_address,
            "exchange_address": self.test_exchange_address,
            "application_id": 100,
            "from_address": self.test_from_address,
            "to_address": self.test_to_address,
            "amount": 200,
            "application_datetime": self.test_application_datetime_str,
            "application_blocktimestamp": self.test_application_blocktimestamp_str,
            "approval_datetime": self.test_approval_datetime_str,
            "approval_blocktimestamp": self.test_approval_blocktimestamp_str,
            "cancelled": False,
            "transfer_approved": True,
<<<<<<< HEAD
            "is_issuer_cancelable": False,
=======
            "status": 2,
>>>>>>> d976fea0
        }

    ###########################################################################
    # Error Case
    ###########################################################################

    # <Error_1>
    # token not found
    def test_error_1(self, client, db):
        id = 10

        # request target API
        resp = client.get(
            self.base_url.format(self.test_token_address, id)
        )

        # assertion
        assert resp.status_code == 404
        assert resp.json() == {
            "meta": {
                "code": 1,
                "title": "NotFound"
            },
            "detail": "token not found"
        }

    # <Error_2>
    # processing token
    def test_error_2(self, client, db):
        id = 10

        # prepare data: Token
        _token = Token()
        _token.type = TokenType.IBET_STRAIGHT_BOND
        _token.tx_hash = self.test_transaction_hash
        _token.issuer_address = self.test_issuer_address
        _token.token_address = self.test_token_address
        _token.abi = {}
        _token.token_status = 0
        db.add(_token)

        # request target API
        resp = client.get(
            self.base_url.format(self.test_token_address, id)
        )

        # assertion
        assert resp.status_code == 400
        assert resp.json() == {
            "meta": {
                "code": 1,
                "title": "InvalidParameterError"
            },
            "detail": "wait for a while as the token is being processed"
        }

    # <Error_3>
    # transfer approval not found
    def test_error_3(self, client, db):
        id = 10

        # prepare data: Token
        _token = Token()
        _token.type = TokenType.IBET_STRAIGHT_BOND
        _token.tx_hash = self.test_transaction_hash
        _token.issuer_address = self.test_issuer_address
        _token.token_address = self.test_token_address
        _token.abi = {}
        _token.token_status = 1
        db.add(_token)

        # request target API
        resp = client.get(
            self.base_url.format(self.test_token_address, id)
        )

        # assertion
        assert resp.status_code == 404
        assert resp.json() == {
            "meta": {
                "code": 1,
                "title": "NotFound"
            },
            "detail": "transfer approval not found"
        }<|MERGE_RESOLUTION|>--- conflicted
+++ resolved
@@ -106,11 +106,8 @@
             "approval_blocktimestamp": None,
             "cancelled": False,
             "transfer_approved": False,
-<<<<<<< HEAD
-            "is_issuer_cancelable": True,
-=======
             "status": 0,
->>>>>>> d976fea0
+            "issuer_cancelable": True,
         }
 
     # <Normal_2>
@@ -163,11 +160,8 @@
             "approval_blocktimestamp": None,
             "cancelled": True,
             "transfer_approved": False,
-<<<<<<< HEAD
-            "is_issuer_cancelable": False,
-=======
             "status": 3,
->>>>>>> d976fea0
+            "issuer_cancelable": False,
         }
 
     # <Normal_3>
@@ -194,7 +188,7 @@
         _idx_transfer_approval.application_datetime = self.test_application_datetime
         _idx_transfer_approval.application_blocktimestamp = self.test_application_blocktimestamp
         _idx_transfer_approval.approval_datetime = None
-        _idx_transfer_approval.approval_blocktimestamp = None
+        _idx_transfer_approval.approval_blocktimestamp =  None
         _idx_transfer_approval.cancelled = None
         _idx_transfer_approval.transfer_approved = True
         db.add(_idx_transfer_approval)
@@ -220,11 +214,8 @@
             "approval_blocktimestamp": None,
             "cancelled": False,
             "transfer_approved": True,
-<<<<<<< HEAD
-            "is_issuer_cancelable": False,
-=======
             "status": 1,
->>>>>>> d976fea0
+            "issuer_cancelable": False,
         }
 
     # <Normal_4>
@@ -277,11 +268,8 @@
             "approval_blocktimestamp": self.test_approval_blocktimestamp_str,
             "cancelled": False,
             "transfer_approved": True,
-<<<<<<< HEAD
-            "is_issuer_cancelable": False,
-=======
             "status": 2,
->>>>>>> d976fea0
+            "issuer_cancelable": False,
         }
 
     ###########################################################################
