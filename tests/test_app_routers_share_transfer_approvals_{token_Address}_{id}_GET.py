"""
Copyright BOOSTRY Co., Ltd.

Licensed under the Apache License, Version 2.0 (the "License");
you may not use this file except in compliance with the License.

You may obtain a copy of the License at
http://www.apache.org/licenses/LICENSE-2.0

Unless required by applicable law or agreed to in writing,
software distributed under the License is distributed on an "AS IS" BASIS,
WITHOUT WARRANTIES OR CONDITIONS OF ANY KIND, either express or implied.

See the License for the specific language governing permissions and
limitations under the License.

SPDX-License-Identifier: Apache-2.0
"""
from datetime import datetime

from pytz import timezone

import config
from app.model.db import (
    Token,
    TokenType,
    IDXTransferApproval
)

local_tz = timezone(config.TZ)


class TestAppRoutersShareTransferApprovalsTokenAddressIdGET:
    # target API endpoint
    base_url = "/share/transfer_approvals/{}/{}"

    test_transaction_hash = "test_transaction_hash"

    test_issuer_address = "test_issuer_address"
    test_token_address = "test_token_address"
    test_exchange_address = "test_exchange_address"
    test_from_address = "test_from_address"
    test_to_address = "test_to_address"
    test_application_datetime = datetime(year=2019, month=9, day=1)
    test_application_datetime_str = timezone("UTC").localize(test_application_datetime).astimezone(local_tz).isoformat()
    test_application_blocktimestamp = datetime(year=2019, month=9, day=2)
    test_application_blocktimestamp_str = timezone("UTC").localize(test_application_blocktimestamp).astimezone(
        local_tz).isoformat()
    test_approval_datetime = datetime(year=2019, month=9, day=3)
    test_approval_datetime_str = timezone("UTC").localize(test_approval_datetime).astimezone(local_tz).isoformat()
    test_approval_blocktimestamp = datetime(year=2019, month=9, day=4)
    test_approval_blocktimestamp_str = timezone("UTC").localize(test_approval_blocktimestamp).astimezone(
        local_tz).isoformat()

    ###########################################################################
    # Normal Case
    ###########################################################################

    # <Normal_1>
    # unapproved data
    def test_normal_1(self, client, db):
        # prepare data: Token
        _token = Token()
        _token.type = TokenType.IBET_SHARE
        _token.tx_hash = self.test_transaction_hash
        _token.issuer_address = self.test_issuer_address
        _token.token_address = self.test_token_address
        _token.abi = {}
        db.add(_token)

        id = 10
        _idx_transfer_approval = IDXTransferApproval()
        _idx_transfer_approval.id = id
        _idx_transfer_approval.token_address = self.test_token_address
        _idx_transfer_approval.exchange_address = None
        _idx_transfer_approval.application_id = 100
        _idx_transfer_approval.from_address = self.test_from_address
        _idx_transfer_approval.to_address = self.test_to_address
        _idx_transfer_approval.amount = 200
        _idx_transfer_approval.application_datetime = self.test_application_datetime
        _idx_transfer_approval.application_blocktimestamp = self.test_application_blocktimestamp
        _idx_transfer_approval.approval_datetime = None
        _idx_transfer_approval.approval_blocktimestamp = None
        _idx_transfer_approval.cancelled = None
        _idx_transfer_approval.transfer_approved = None
        db.add(_idx_transfer_approval)

        # request target API
        resp = client.get(
            self.base_url.format(self.test_token_address, id)
        )

        # assertion
        assert resp.status_code == 200
        assert resp.json() == {
            "id": 10,
            "token_address": self.test_token_address,
            "exchange_address": None,
            "application_id": 100,
            "from_address": self.test_from_address,
            "to_address": self.test_to_address,
            "amount": 200,
            "application_datetime": self.test_application_datetime_str,
            "application_blocktimestamp": self.test_application_blocktimestamp_str,
            "approval_datetime": None,
            "approval_blocktimestamp": None,
            "cancelled": False,
<<<<<<< HEAD
            "is_issuer_cancelable": True
=======
            "transfer_approved": False,
>>>>>>> b56d34ae
        }

    # <Normal_2>
    # canceled data
    def test_normal_2(self, client, db):
        # prepare data: Token
        _token = Token()
        _token.type = TokenType.IBET_SHARE
        _token.tx_hash = self.test_transaction_hash
        _token.issuer_address = self.test_issuer_address
        _token.token_address = self.test_token_address
        _token.abi = {}
        db.add(_token)

        id = 10
        _idx_transfer_approval = IDXTransferApproval()
        _idx_transfer_approval.id = id
        _idx_transfer_approval.token_address = self.test_token_address
        _idx_transfer_approval.exchange_address = self.test_exchange_address
        _idx_transfer_approval.application_id = 100
        _idx_transfer_approval.from_address = self.test_from_address
        _idx_transfer_approval.to_address = self.test_to_address
        _idx_transfer_approval.amount = 200
        _idx_transfer_approval.application_datetime = self.test_application_datetime
        _idx_transfer_approval.application_blocktimestamp = self.test_application_blocktimestamp
        _idx_transfer_approval.approval_datetime = None
        _idx_transfer_approval.approval_blocktimestamp = None
        _idx_transfer_approval.cancelled = True
        _idx_transfer_approval.transfer_approved = None
        db.add(_idx_transfer_approval)

        # request target API
        resp = client.get(
            self.base_url.format(self.test_token_address, id)
        )

        # assertion
        assert resp.status_code == 200
        assert resp.json() == {
            "id": 10,
            "token_address": self.test_token_address,
            "exchange_address": self.test_exchange_address,
            "application_id": 100,
            "from_address": self.test_from_address,
            "to_address": self.test_to_address,
            "amount": 200,
            "application_datetime": self.test_application_datetime_str,
            "application_blocktimestamp": self.test_application_blocktimestamp_str,
            "approval_datetime": None,
            "approval_blocktimestamp": None,
            "cancelled": True,
<<<<<<< HEAD
            "is_issuer_cancelable": False
=======
            "transfer_approved": False,
>>>>>>> b56d34ae
        }

    # <Normal_3>
    # approved data(no ownership vesting)
    def test_normal_3(self, client, db):
        # prepare data: Token
        _token = Token()
        _token.type = TokenType.IBET_SHARE
        _token.tx_hash = self.test_transaction_hash
        _token.issuer_address = self.test_issuer_address
        _token.token_address = self.test_token_address
        _token.abi = {}
        db.add(_token)

        id = 10
        _idx_transfer_approval = IDXTransferApproval()
        _idx_transfer_approval.id = id
        _idx_transfer_approval.token_address = self.test_token_address
        _idx_transfer_approval.exchange_address = self.test_exchange_address
        _idx_transfer_approval.application_id = 100
        _idx_transfer_approval.from_address = self.test_from_address
        _idx_transfer_approval.to_address = self.test_to_address
        _idx_transfer_approval.amount = 200
        _idx_transfer_approval.application_datetime = self.test_application_datetime
        _idx_transfer_approval.application_blocktimestamp = self.test_application_blocktimestamp
        _idx_transfer_approval.approval_datetime = None
        _idx_transfer_approval.approval_blocktimestamp = None
        _idx_transfer_approval.cancelled = None
        _idx_transfer_approval.transfer_approved = True
        db.add(_idx_transfer_approval)

        # request target API
        resp = client.get(
            self.base_url.format(self.test_token_address, id)
        )

        # assertion
        assert resp.status_code == 200
        assert resp.json() == {
            "id": 10,
            "token_address": self.test_token_address,
            "exchange_address": self.test_exchange_address,
            "application_id": 100,
            "from_address": self.test_from_address,
            "to_address": self.test_to_address,
            "amount": 200,
            "application_datetime": self.test_application_datetime_str,
            "application_blocktimestamp": self.test_application_blocktimestamp_str,
            "approval_datetime": None,
            "approval_blocktimestamp": None,
            "cancelled": False,
            "transfer_approved": True,
        }

    # <Normal_4>
    # approved data
    def test_normal_4(self, client, db):
        # prepare data: Token
        _token = Token()
        _token.type = TokenType.IBET_SHARE
        _token.tx_hash = self.test_transaction_hash
        _token.issuer_address = self.test_issuer_address
        _token.token_address = self.test_token_address
        _token.abi = {}
        db.add(_token)

        id = 10
        _idx_transfer_approval = IDXTransferApproval()
        _idx_transfer_approval.id = id
        _idx_transfer_approval.token_address = self.test_token_address
        _idx_transfer_approval.exchange_address = self.test_exchange_address
        _idx_transfer_approval.application_id = 100
        _idx_transfer_approval.from_address = self.test_from_address
        _idx_transfer_approval.to_address = self.test_to_address
        _idx_transfer_approval.amount = 200
        _idx_transfer_approval.application_datetime = self.test_application_datetime
        _idx_transfer_approval.application_blocktimestamp = self.test_application_blocktimestamp
        _idx_transfer_approval.approval_datetime = self.test_approval_datetime
        _idx_transfer_approval.approval_blocktimestamp = self.test_approval_blocktimestamp
        _idx_transfer_approval.cancelled = None
        _idx_transfer_approval.transfer_approved = True
        db.add(_idx_transfer_approval)

        # request target API
        resp = client.get(
            self.base_url.format(self.test_token_address, id)
        )

        # assertion
        assert resp.status_code == 200
        assert resp.json() == {
            "id": 10,
            "token_address": self.test_token_address,
            "exchange_address": self.test_exchange_address,
            "application_id": 100,
            "from_address": self.test_from_address,
            "to_address": self.test_to_address,
            "amount": 200,
            "application_datetime": self.test_application_datetime_str,
            "application_blocktimestamp": self.test_application_blocktimestamp_str,
            "approval_datetime": self.test_approval_datetime_str,
            "approval_blocktimestamp": self.test_approval_blocktimestamp_str,
            "cancelled": False,
<<<<<<< HEAD
            "is_issuer_cancelable": False
=======
            "transfer_approved": True,
>>>>>>> b56d34ae
        }

    ###########################################################################
    # Error Case
    ###########################################################################

    # <Error_1>
    # token not found
    def test_error_1(self, client, db):
        id = 10

        # request target API
        resp = client.get(
            self.base_url.format(self.test_token_address, id)
        )

        # assertion
        assert resp.status_code == 404
        assert resp.json() == {
            "meta": {
                "code": 1,
                "title": "NotFound"
            },
            "detail": "token not found"
        }

    # <Error_2>
    # processing token
    def test_error_2(self, client, db):
        id = 10

        # prepare data: Token
        _token = Token()
        _token.type = TokenType.IBET_SHARE
        _token.tx_hash = self.test_transaction_hash
        _token.issuer_address = self.test_issuer_address
        _token.token_address = self.test_token_address
        _token.abi = {}
        _token.token_status = 0
        db.add(_token)

        # request target API
        resp = client.get(
            self.base_url.format(self.test_token_address, id)
        )

        # assertion
        assert resp.status_code == 400
        assert resp.json() == {
            "meta": {
                "code": 1,
                "title": "InvalidParameterError"
            },
            "detail": "wait for a while as the token is being processed"
        }

    # <Error_3>
    # transfer approval not found
    def test_error_3(self, client, db):
        id = 10

        # prepare data: Token
        _token = Token()
        _token.type = TokenType.IBET_SHARE
        _token.tx_hash = self.test_transaction_hash
        _token.issuer_address = self.test_issuer_address
        _token.token_address = self.test_token_address
        _token.abi = {}
        _token.token_status = 1
        db.add(_token)

        # request target API
        resp = client.get(
            self.base_url.format(self.test_token_address, id)
        )

        # assertion
        assert resp.status_code == 404
        assert resp.json() == {
            "meta": {
                "code": 1,
                "title": "NotFound"
            },
            "detail": "transfer approval not found"
        }<|MERGE_RESOLUTION|>--- conflicted
+++ resolved
@@ -105,11 +105,8 @@
             "approval_datetime": None,
             "approval_blocktimestamp": None,
             "cancelled": False,
-<<<<<<< HEAD
+            "transfer_approved": False,
             "is_issuer_cancelable": True
-=======
-            "transfer_approved": False,
->>>>>>> b56d34ae
         }
 
     # <Normal_2>
@@ -161,11 +158,8 @@
             "approval_datetime": None,
             "approval_blocktimestamp": None,
             "cancelled": True,
-<<<<<<< HEAD
+            "transfer_approved": False,
             "is_issuer_cancelable": False
-=======
-            "transfer_approved": False,
->>>>>>> b56d34ae
         }
 
     # <Normal_3>
@@ -218,6 +212,7 @@
             "approval_blocktimestamp": None,
             "cancelled": False,
             "transfer_approved": True,
+            "is_issuer_cancelable": False
         }
 
     # <Normal_4>
@@ -269,11 +264,8 @@
             "approval_datetime": self.test_approval_datetime_str,
             "approval_blocktimestamp": self.test_approval_blocktimestamp_str,
             "cancelled": False,
-<<<<<<< HEAD
+            "transfer_approved": True,
             "is_issuer_cancelable": False
-=======
-            "transfer_approved": True,
->>>>>>> b56d34ae
         }
 
     ###########################################################################
