"""
Copyright BOOSTRY Co., Ltd.

Licensed under the Apache License, Version 2.0 (the "License");
you may not use this file except in compliance with the License.

You may obtain a copy of the License at
http://www.apache.org/licenses/LICENSE-2.0

Unless required by applicable law or agreed to in writing,
software distributed under the License is distributed on an "AS IS" BASIS,
WITHOUT WARRANTIES OR CONDITIONS OF ANY KIND, either express or implied.

See the License for the specific language governing permissions and
limitations under the License.

SPDX-License-Identifier: Apache-2.0
"""
from datetime import datetime

from pytz import timezone

import config
from app.model.db import (
    Token,
    TokenType,
    IDXTransferApproval
)

local_tz = timezone(config.TZ)


class TestAppRoutersBondTransferApprovalsTokenAddressGET:

    # target API endpoint
    base_url = "/bond/transfer_approvals/{}"

    test_transaction_hash = "test_transaction_hash"

    test_issuer_address = "test_issuer_address"
    test_token_address = "test_token_address"
    test_exchange_address = "test_exchange_address"
    test_from_address = "test_from_address"
    test_to_address = "test_to_address"
    test_application_datetime = datetime(year=2019, month=9, day=1)
    test_application_datetime_str = timezone("UTC").localize(test_application_datetime).astimezone(local_tz).isoformat()
    test_application_blocktimestamp = datetime(year=2019, month=9, day=2)
    test_application_blocktimestamp_str = timezone("UTC").localize(test_application_blocktimestamp).astimezone(local_tz).isoformat()
    test_approval_datetime = datetime(year=2019, month=9, day=3)
    test_approval_datetime_str = timezone("UTC").localize(test_approval_datetime).astimezone(local_tz).isoformat()
    test_approval_blocktimestamp = datetime(year=2019, month=9, day=4)
    test_approval_blocktimestamp_str = timezone("UTC").localize(test_approval_blocktimestamp).astimezone(local_tz).isoformat()

    ###########################################################################
    # Normal Case
    ###########################################################################

    # <Normal_1_1>
    def test_normal_1_1(self, client, db):
        # prepare data: Token
        _token = Token()
        _token.type = TokenType.IBET_STRAIGHT_BOND
        _token.tx_hash = self.test_transaction_hash
        _token.issuer_address = self.test_issuer_address
        _token.token_address = self.test_token_address
        _token.abi = {}
        db.add(_token)

        # prepare data: IDXTransferApproval
        for i in range(0, 3):
            _idx_transfer_approval = IDXTransferApproval()
            _idx_transfer_approval.token_address = self.test_token_address
            _idx_transfer_approval.exchange_address = None
            _idx_transfer_approval.application_id = i
            _idx_transfer_approval.from_address = self.test_from_address
            _idx_transfer_approval.to_address = self.test_to_address
            _idx_transfer_approval.amount = i
            _idx_transfer_approval.application_datetime = self.test_application_datetime
            _idx_transfer_approval.application_blocktimestamp = self.test_application_blocktimestamp
            _idx_transfer_approval.approval_datetime = self.test_approval_datetime
            _idx_transfer_approval.approval_blocktimestamp = self.test_approval_blocktimestamp
            if i == 2:
                _idx_transfer_approval.cancelled = True
                _idx_transfer_approval.transfer_approved = True
            db.add(_idx_transfer_approval)

        # request target API
        resp = client.get(
            self.base_url.format(self.test_token_address)
        )

        # assertion
        assert resp.status_code == 200
        assumed_response = {
            "result_set": {
                "count": 3,
                "offset": None,
                "limit": None,
                "total": 3
            },
            "transfer_approval_history": [
                {
                    "id": 3,
                    "token_address": self.test_token_address,
                    "exchange_address": None,
                    "application_id": 2,
                    "from_address": self.test_from_address,
                    "to_address": self.test_to_address,
                    "amount": 2,
                    "application_datetime": self.test_application_datetime_str,
                    "application_blocktimestamp": self.test_application_blocktimestamp_str,
                    "approval_datetime": self.test_approval_datetime_str,
                    "approval_blocktimestamp": self.test_approval_blocktimestamp_str,
<<<<<<< HEAD
                    "cancelled": False,
                    "is_issuer_cancelable": True,
=======
                    "cancelled": True,
                    "transfer_approved": True,
>>>>>>> b56d34ae
                },
                {
                    "id": 2,
                    "token_address": self.test_token_address,
                    "exchange_address": None,
                    "application_id": 1,
                    "from_address": self.test_from_address,
                    "to_address": self.test_to_address,
                    "amount": 1,
                    "application_datetime": self.test_application_datetime_str,
                    "application_blocktimestamp": self.test_application_blocktimestamp_str,
                    "approval_datetime": self.test_approval_datetime_str,
                    "approval_blocktimestamp": self.test_approval_blocktimestamp_str,
                    "cancelled": False,
<<<<<<< HEAD
                    "is_issuer_cancelable": True,
=======
                    "transfer_approved": False,
>>>>>>> b56d34ae
                },
                {
                    "id": 1,
                    "token_address": self.test_token_address,
                    "exchange_address": None,
                    "application_id": 0,
                    "from_address": self.test_from_address,
                    "to_address": self.test_to_address,
                    "amount": 0,
                    "application_datetime": self.test_application_datetime_str,
                    "application_blocktimestamp": self.test_application_blocktimestamp_str,
                    "approval_datetime": self.test_approval_datetime_str,
                    "approval_blocktimestamp": self.test_approval_blocktimestamp_str,
                    "cancelled": False,
<<<<<<< HEAD
                    "is_issuer_cancelable": True,
=======
                    "transfer_approved": False,
>>>>>>> b56d34ae
                },
            ]
        }
        assert resp.json() == assumed_response

    # <Normal_1_2>
    # unapproved data
    def test_normal_1_2(self, client, db):
        # prepare data: Token
        _token = Token()
        _token.type = TokenType.IBET_STRAIGHT_BOND
        _token.tx_hash = self.test_transaction_hash
        _token.issuer_address = self.test_issuer_address
        _token.token_address = self.test_token_address
        _token.abi = {}
        db.add(_token)

        # prepare data: IDXTransferApproval
        for i in range(0, 3):
            _idx_transfer_approval = IDXTransferApproval()
            _idx_transfer_approval.token_address = self.test_token_address
            _idx_transfer_approval.exchange_address = None
            _idx_transfer_approval.application_id = i
            _idx_transfer_approval.from_address = self.test_from_address
            _idx_transfer_approval.to_address = self.test_to_address
            _idx_transfer_approval.amount = i
            _idx_transfer_approval.application_datetime = self.test_application_datetime
            _idx_transfer_approval.application_blocktimestamp = self.test_application_blocktimestamp
            _idx_transfer_approval.approval_datetime = None
            _idx_transfer_approval.approval_blocktimestamp = None
            _idx_transfer_approval.cancelled = False
            _idx_transfer_approval.transfer_approved = False
            db.add(_idx_transfer_approval)

        # request target API
        resp = client.get(
            self.base_url.format(self.test_token_address)
        )

        # assertion
        assert resp.status_code == 200
        assumed_response = {
            "result_set": {
                "count": 3,
                "offset": None,
                "limit": None,
                "total": 3
            },
            "transfer_approval_history": [
                {
                    "id": 3,
                    "token_address": self.test_token_address,
                    "exchange_address": None,
                    "application_id": 2,
                    "from_address": self.test_from_address,
                    "to_address": self.test_to_address,
                    "amount": 2,
                    "application_datetime": self.test_application_datetime_str,
                    "application_blocktimestamp": self.test_application_blocktimestamp_str,
                    "approval_datetime": None,
                    "approval_blocktimestamp": None,
                    "cancelled": False,
<<<<<<< HEAD
                    "is_issuer_cancelable": True,
=======
                    "transfer_approved": False,
>>>>>>> b56d34ae
                },
                {
                    "id": 2,
                    "token_address": self.test_token_address,
                    "exchange_address": None,
                    "application_id": 1,
                    "from_address": self.test_from_address,
                    "to_address": self.test_to_address,
                    "amount": 1,
                    "application_datetime": self.test_application_datetime_str,
                    "application_blocktimestamp": self.test_application_blocktimestamp_str,
                    "approval_datetime": None,
                    "approval_blocktimestamp": None,
                    "cancelled": False,
<<<<<<< HEAD
                    "is_issuer_cancelable": True,
=======
                    "transfer_approved": False,
>>>>>>> b56d34ae
                },
                {
                    "id": 1,
                    "token_address": self.test_token_address,
                    "exchange_address": None,
                    "application_id": 0,
                    "from_address": self.test_from_address,
                    "to_address": self.test_to_address,
                    "amount": 0,
                    "application_datetime": self.test_application_datetime_str,
                    "application_blocktimestamp": self.test_application_blocktimestamp_str,
                    "approval_datetime": None,
                    "approval_blocktimestamp": None,
                    "cancelled": False,
<<<<<<< HEAD
                    "is_issuer_cancelable": True,
=======
                    "transfer_approved": False,
>>>>>>> b56d34ae
                },
            ]
        }
        assert resp.json() == assumed_response

    # <Normal_2>
    # offset, limit
    def test_normal_2(self, client, db):
        # prepare data: Token
        _token = Token()
        _token.type = TokenType.IBET_STRAIGHT_BOND
        _token.tx_hash = self.test_transaction_hash
        _token.issuer_address = self.test_issuer_address
        _token.token_address = self.test_token_address
        _token.abi = {}
        db.add(_token)

        # prepare data: IDXTransferApproval
        for i in range(0, 3):
            _idx_transfer_approval = IDXTransferApproval()
            _idx_transfer_approval.token_address = self.test_token_address
            _idx_transfer_approval.exchange_address = None
            _idx_transfer_approval.application_id = i
            _idx_transfer_approval.from_address = self.test_from_address
            _idx_transfer_approval.to_address = self.test_to_address
            _idx_transfer_approval.amount = i
            _idx_transfer_approval.application_datetime = self.test_application_datetime
            _idx_transfer_approval.application_blocktimestamp = self.test_application_blocktimestamp
            _idx_transfer_approval.approval_datetime = self.test_approval_datetime
            _idx_transfer_approval.approval_blocktimestamp = self.test_approval_blocktimestamp
            _idx_transfer_approval.cancelled = False
            _idx_transfer_approval.transfer_approved = False
            db.add(_idx_transfer_approval)

        # request target API
        resp = client.get(
            self.base_url.format(self.test_token_address) + "?offset=1&limit=1"
        )

        # assertion
        assert resp.status_code == 200
        assumed_response = {
            "result_set": {
                "count": 1,
                "offset": 1,
                "limit": 1,
                "total": 3
            },
            "transfer_approval_history": [
                {
                    "id": 2,
                    "token_address": self.test_token_address,
                    "exchange_address": None,
                    "application_id": 1,
                    "from_address": self.test_from_address,
                    "to_address": self.test_to_address,
                    "amount": 1,
                    "application_datetime": self.test_application_datetime_str,
                    "application_blocktimestamp": self.test_application_blocktimestamp_str,
                    "approval_datetime": self.test_approval_datetime_str,
                    "approval_blocktimestamp": self.test_approval_blocktimestamp_str,
                    "cancelled": False,
<<<<<<< HEAD
                    "is_issuer_cancelable": True,
=======
                    "transfer_approved": False,
>>>>>>> b56d34ae
                }
            ]
        }
        assert resp.json() == assumed_response

    # <Normal_3>
    # set exchange_address
    def test_normal_3(self, client, db):
        # prepare data: Token
        _token = Token()
        _token.type = TokenType.IBET_STRAIGHT_BOND
        _token.tx_hash = self.test_transaction_hash
        _token.issuer_address = self.test_issuer_address
        _token.token_address = self.test_token_address
        _token.abi = {}
        db.add(_token)

        # prepare data: IDXTransferApproval
        for i in range(0, 3):
            _idx_transfer_approval = IDXTransferApproval()
            _idx_transfer_approval.token_address = self.test_token_address
            if i == 1:
                _idx_transfer_approval.exchange_address = self.test_exchange_address + "0"
            else:
                _idx_transfer_approval.exchange_address = self.test_exchange_address + "1"
            _idx_transfer_approval.application_id = i
            _idx_transfer_approval.from_address = self.test_from_address
            _idx_transfer_approval.to_address = self.test_to_address
            _idx_transfer_approval.amount = i
            _idx_transfer_approval.application_datetime = self.test_application_datetime
            _idx_transfer_approval.application_blocktimestamp = self.test_application_blocktimestamp
            _idx_transfer_approval.approval_datetime = self.test_approval_datetime
            _idx_transfer_approval.approval_blocktimestamp = self.test_approval_blocktimestamp
            _idx_transfer_approval.cancelled = False
            _idx_transfer_approval.transfer_approved = False
            db.add(_idx_transfer_approval)

        # request target API
        resp = client.get(
            self.base_url.format(self.test_token_address)
        )

        # assertion
        assert resp.status_code == 200
        assumed_response = {
            "result_set": {
                "count": 3,
                "offset": None,
                "limit": None,
                "total": 3
            },
            "transfer_approval_history": [
                {
                    "id": 2,
                    "token_address": self.test_token_address,
                    "exchange_address": self.test_exchange_address + "0",
                    "application_id": 1,
                    "from_address": self.test_from_address,
                    "to_address": self.test_to_address,
                    "amount": 1,
                    "application_datetime": self.test_application_datetime_str,
                    "application_blocktimestamp": self.test_application_blocktimestamp_str,
                    "approval_datetime": self.test_approval_datetime_str,
                    "approval_blocktimestamp": self.test_approval_blocktimestamp_str,
                    "cancelled": False,
<<<<<<< HEAD
                    "is_issuer_cancelable": False,
=======
                    "transfer_approved": False,
>>>>>>> b56d34ae
                },
                {
                    "id": 3,
                    "token_address": self.test_token_address,
                    "exchange_address": self.test_exchange_address + "1",
                    "application_id": 2,
                    "from_address": self.test_from_address,
                    "to_address": self.test_to_address,
                    "amount": 2,
                    "application_datetime": self.test_application_datetime_str,
                    "application_blocktimestamp": self.test_application_blocktimestamp_str,
                    "approval_datetime": self.test_approval_datetime_str,
                    "approval_blocktimestamp": self.test_approval_blocktimestamp_str,
                    "cancelled": False,
<<<<<<< HEAD
                    "is_issuer_cancelable": False,
=======
                    "transfer_approved": False,
>>>>>>> b56d34ae
                },
                {
                    "id": 1,
                    "token_address": self.test_token_address,
                    "exchange_address": self.test_exchange_address + "1",
                    "application_id": 0,
                    "from_address": self.test_from_address,
                    "to_address": self.test_to_address,
                    "amount": 0,
                    "application_datetime": self.test_application_datetime_str,
                    "application_blocktimestamp": self.test_application_blocktimestamp_str,
                    "approval_datetime": self.test_approval_datetime_str,
                    "approval_blocktimestamp": self.test_approval_blocktimestamp_str,
                    "cancelled": False,
<<<<<<< HEAD
                    "is_issuer_cancelable": False,
=======
                    "transfer_approved": False,
>>>>>>> b56d34ae
                },
            ]
        }
        assert resp.json() == assumed_response

    ###########################################################################
    # Error Case
    ###########################################################################

    # <Error_1>
    # token not found
    def test_error_1(self, client, db):
        # request target API
        resp = client.get(
            self.base_url.format(self.test_token_address)
        )

        # assertion
        assert resp.status_code == 404
        assumed_response = {
            "meta": {
                "code": 1,
                "title": "NotFound"
            },
            "detail": "token not found"
        }
        assert resp.json() == assumed_response

    # <Error_2>
    # processing token
    def test_error_2(self, client, db):
        # prepare data: Token
        _token = Token()
        _token.type = TokenType.IBET_STRAIGHT_BOND
        _token.tx_hash = self.test_transaction_hash
        _token.issuer_address = self.test_issuer_address
        _token.token_address = self.test_token_address
        _token.abi = {}
        _token.token_status = 0
        db.add(_token)

        # request target API
        resp = client.get(
            self.base_url.format(self.test_token_address)
        )

        # assertion
        assert resp.status_code == 400
        assert resp.json() == {
            "meta": {
                "code": 1,
                "title": "InvalidParameterError"
            },
            "detail": "wait for a while as the token is being processed"
        }<|MERGE_RESOLUTION|>--- conflicted
+++ resolved
@@ -111,13 +111,9 @@
                     "application_blocktimestamp": self.test_application_blocktimestamp_str,
                     "approval_datetime": self.test_approval_datetime_str,
                     "approval_blocktimestamp": self.test_approval_blocktimestamp_str,
-<<<<<<< HEAD
-                    "cancelled": False,
-                    "is_issuer_cancelable": True,
-=======
                     "cancelled": True,
                     "transfer_approved": True,
->>>>>>> b56d34ae
+                    "is_issuer_cancelable": True,
                 },
                 {
                     "id": 2,
@@ -132,11 +128,8 @@
                     "approval_datetime": self.test_approval_datetime_str,
                     "approval_blocktimestamp": self.test_approval_blocktimestamp_str,
                     "cancelled": False,
-<<<<<<< HEAD
-                    "is_issuer_cancelable": True,
-=======
-                    "transfer_approved": False,
->>>>>>> b56d34ae
+                    "transfer_approved": False,
+                    "is_issuer_cancelable": True,
                 },
                 {
                     "id": 1,
@@ -151,11 +144,8 @@
                     "approval_datetime": self.test_approval_datetime_str,
                     "approval_blocktimestamp": self.test_approval_blocktimestamp_str,
                     "cancelled": False,
-<<<<<<< HEAD
-                    "is_issuer_cancelable": True,
-=======
-                    "transfer_approved": False,
->>>>>>> b56d34ae
+                    "transfer_approved": False,
+                    "is_issuer_cancelable": True,
                 },
             ]
         }
@@ -218,11 +208,8 @@
                     "approval_datetime": None,
                     "approval_blocktimestamp": None,
                     "cancelled": False,
-<<<<<<< HEAD
-                    "is_issuer_cancelable": True,
-=======
-                    "transfer_approved": False,
->>>>>>> b56d34ae
+                    "transfer_approved": False,
+                    "is_issuer_cancelable": True,
                 },
                 {
                     "id": 2,
@@ -237,11 +224,8 @@
                     "approval_datetime": None,
                     "approval_blocktimestamp": None,
                     "cancelled": False,
-<<<<<<< HEAD
-                    "is_issuer_cancelable": True,
-=======
-                    "transfer_approved": False,
->>>>>>> b56d34ae
+                    "transfer_approved": False,
+                    "is_issuer_cancelable": True,
                 },
                 {
                     "id": 1,
@@ -256,11 +240,8 @@
                     "approval_datetime": None,
                     "approval_blocktimestamp": None,
                     "cancelled": False,
-<<<<<<< HEAD
-                    "is_issuer_cancelable": True,
-=======
-                    "transfer_approved": False,
->>>>>>> b56d34ae
+                    "transfer_approved": False,
+                    "is_issuer_cancelable": True,
                 },
             ]
         }
@@ -323,11 +304,8 @@
                     "approval_datetime": self.test_approval_datetime_str,
                     "approval_blocktimestamp": self.test_approval_blocktimestamp_str,
                     "cancelled": False,
-<<<<<<< HEAD
-                    "is_issuer_cancelable": True,
-=======
-                    "transfer_approved": False,
->>>>>>> b56d34ae
+                    "transfer_approved": False,
+                    "is_issuer_cancelable": True,
                 }
             ]
         }
@@ -393,11 +371,8 @@
                     "approval_datetime": self.test_approval_datetime_str,
                     "approval_blocktimestamp": self.test_approval_blocktimestamp_str,
                     "cancelled": False,
-<<<<<<< HEAD
+                    "transfer_approved": False,
                     "is_issuer_cancelable": False,
-=======
-                    "transfer_approved": False,
->>>>>>> b56d34ae
                 },
                 {
                     "id": 3,
@@ -412,11 +387,8 @@
                     "approval_datetime": self.test_approval_datetime_str,
                     "approval_blocktimestamp": self.test_approval_blocktimestamp_str,
                     "cancelled": False,
-<<<<<<< HEAD
+                    "transfer_approved": False,
                     "is_issuer_cancelable": False,
-=======
-                    "transfer_approved": False,
->>>>>>> b56d34ae
                 },
                 {
                     "id": 1,
@@ -431,11 +403,8 @@
                     "approval_datetime": self.test_approval_datetime_str,
                     "approval_blocktimestamp": self.test_approval_blocktimestamp_str,
                     "cancelled": False,
-<<<<<<< HEAD
+                    "transfer_approved": False,
                     "is_issuer_cancelable": False,
-=======
-                    "transfer_approved": False,
->>>>>>> b56d34ae
                 },
             ]
         }
