--- conflicted
+++ resolved
@@ -84,16 +84,13 @@
     ScheduledEventIdResponse,
     ScheduledEventResponse
 )
-<<<<<<< HEAD
-from .personal_info import ModifyPersonalInfoRequest
+from .personal_info import (
+    ModifyPersonalInfoRequest,
+    RegisterPersonalInfoRequest
+)
 from .position import (
     PositionResponse,
     ListAllPositionResponse
-=======
-from .personal_info import (
-    ModifyPersonalInfoRequest,
-    RegisterPersonalInfoRequest
->>>>>>> e29f0051
 )
 from .file import (
     UploadFileRequest,
