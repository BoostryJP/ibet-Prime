--- conflicted
+++ resolved
@@ -27,7 +27,7 @@
 
 from .types import (
     ResultSet,
-    TransferApprovalUpdatableOperationType
+    UpdateTransferApprovalOperationType
 )
 
 
@@ -35,8 +35,8 @@
 # REQUEST
 ############################
 class UpdateTransferApprovalRequest(BaseModel):
-    """Update Transfer Approval Template schema (Request)"""
-    operation_type: TransferApprovalUpdatableOperationType = Field(...)
+    """Update Transfer Approval schema (Request)"""
+    operation_type: UpdateTransferApprovalOperationType = Field(...)
 
 
 ############################
@@ -91,11 +91,8 @@
     approval_blocktimestamp: Optional[str]
     cancelled: bool
     transfer_approved: bool
-<<<<<<< HEAD
-    is_issuer_cancelable: bool
-=======
     status: int
->>>>>>> d976fea0
+    issuer_cancelable: bool
 
 
 class TransferApprovalHistoryResponse(BaseModel):
