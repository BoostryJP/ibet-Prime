--- conflicted
+++ resolved
@@ -71,11 +71,10 @@
     IbetSecurityTokenCancelTransfer,
     IbetSecurityTokenEscrowApproveTransfer
 )
-<<<<<<< HEAD
-from app.model.schema.types import TransferApprovalsSortItem
-=======
-from app.model.schema.types import TransfersSortItem
->>>>>>> 924e7f8d
+from app.model.schema.types import (
+    TransfersSortItem,
+    TransferApprovalsSortItem
+)
 from app.utils.check_utils import (
     validate_headers,
     address_is_valid_address,
