--- conflicted
+++ resolved
@@ -72,14 +72,11 @@
     IbetSecurityTokenEscrowApproveTransfer,
     UpdateTransferApprovalRequest
 )
-<<<<<<< HEAD
-from app.model.schema.types import TransferApprovalUpdatableOperationType
-=======
 from app.model.schema.types import (
     TransfersSortItem,
-    TransferApprovalsSortItem
-)
->>>>>>> d976fea0
+    TransferApprovalsSortItem,
+    UpdateTransferApprovalOperationType
+)
 from app.utils.check_utils import (
     validate_headers,
     address_is_valid_address,
@@ -1164,6 +1161,10 @@
             transfer_approved = False
         else:
             transfer_approved = _transfer_approval.transfer_approved
+        if _transfer_approval.exchange_address is not None:
+            issuer_cancelable = False
+        else:
+            issuer_cancelable = True
 
         application_datetime_utc = timezone("UTC").localize(_transfer_approval.application_datetime)
         application_datetime = application_datetime_utc.astimezone(local_tz).isoformat()
@@ -1182,11 +1183,6 @@
             approval_blocktimestamp = approval_blocktimestamp_utc.astimezone(local_tz).isoformat()
         else:
             approval_blocktimestamp = None
-
-        if _transfer_approval.exchange_address is not None:
-            is_issuer_cancelable = False
-        else:
-            is_issuer_cancelable = True
 
         transfer_approval_history.append({
             "id": _transfer_approval.id,
@@ -1202,11 +1198,8 @@
             "approval_blocktimestamp": approval_blocktimestamp,
             "cancelled": cancelled,
             "transfer_approved": transfer_approved,
-<<<<<<< HEAD
-            "is_issuer_cancelable": is_issuer_cancelable
-=======
-            "status": status
->>>>>>> d976fea0
+            "status": status,
+            "issuer_cancelable": issuer_cancelable
         })
 
     return {
@@ -1223,18 +1216,18 @@
 # POST: /bond/transfer_approvals/{token_address}/{id}
 @router.post(
     "/transfer_approvals/{token_address}/{id}",
-    responses=get_routers_responses(422, 410, 404, InvalidParameterError)
-)
-def update_transfer_approval(
+    responses=get_routers_responses(422, 401, 404, InvalidParameterError)
+)
+def update_approve_transfer(
         request: Request,
-        data: UpdateTransferApprovalRequest,
         token_address: str,
         id: int,
+        data: UpdateTransferApprovalRequest,
         issuer_address: str = Header(...),
         eoa_password: Optional[str] = Header(None),
         db: Session = Depends(db_session)
 ):
-    """Update bond token's transfer approval"""
+    """Update bond token transfer approval"""
 
     # Validate Headers
     validate_headers(issuer_address=(issuer_address, address_is_valid_address),
@@ -1272,7 +1265,7 @@
         raise InvalidParameterError("already approved")
     if _transfer_approval.cancelled is True:
         raise InvalidParameterError("canceled application")
-    if data.operation_type == TransferApprovalUpdatableOperationType.CANCEL and \
+    if data.operation_type == UpdateTransferApprovalOperationType.CANCEL and \
             _transfer_approval.exchange_address is not None:
         raise InvalidParameterError("application that cannot be canceled")
 
@@ -1286,7 +1279,7 @@
     # Send transaction
     try:
         now = str(datetime.utcnow().timestamp())
-        if data.operation_type == TransferApprovalUpdatableOperationType.APPROVE:
+        if data.operation_type == UpdateTransferApprovalOperationType.APPROVE:
             if _transfer_approval.exchange_address is None:
                 _data = {
                     "application_id": _transfer_approval.application_id,
@@ -1375,6 +1368,10 @@
         transfer_approved = False
     else:
         transfer_approved = _transfer_approval.transfer_approved
+    if _transfer_approval.exchange_address is not None:
+        issuer_cancelable = False
+    else:
+        issuer_cancelable = True
 
     application_datetime_utc = timezone("UTC").localize(_transfer_approval.application_datetime)
     application_datetime = application_datetime_utc.astimezone(local_tz).isoformat()
@@ -1394,12 +1391,6 @@
     else:
         approval_blocktimestamp = None
 
-<<<<<<< HEAD
-    if _transfer_approval.exchange_address is not None:
-        is_issuer_cancelable = False
-    else:
-        is_issuer_cancelable = True
-=======
     status = 0
     if _transfer_approval.transfer_approved is True:
         if _transfer_approval.approval_blocktimestamp is None:
@@ -1408,7 +1399,6 @@
             status = 2
     if _transfer_approval.cancelled is True:
         status = 3
->>>>>>> d976fea0
 
     history = {
         "id": _transfer_approval.id,
@@ -1424,11 +1414,8 @@
         "approval_blocktimestamp": approval_blocktimestamp,
         "cancelled": cancelled,
         "transfer_approved": transfer_approved,
-<<<<<<< HEAD
-        "is_issuer_cancelable": is_issuer_cancelable
-=======
-        "status": status
->>>>>>> d976fea0
+        "status": status,
+        "issuer_cancelable": issuer_cancelable
     }
 
     return history
